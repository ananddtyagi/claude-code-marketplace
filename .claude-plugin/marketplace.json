--- conflicted
+++ resolved
@@ -1598,7 +1598,6 @@
       ]
     },
     {
-<<<<<<< HEAD
       "name": "debate-consensus",
       "source": "KostasNoreika/claude-code-plugin-debate-consensus",
       "description": "Multi-model AI consensus through structured debates. Orchestrates debates between Claude, GPT, Gemini, and other AI models with full MCP tool access.",
@@ -1617,7 +1616,9 @@
         "decision-making",
         "architecture",
         "code-review"
-=======
+      ]
+    },
+    {
       "name": "experienced-engineer",
       "source": "./plugins/experienced-engineer",
       "description": "Comprehensive plugin with specialized engineering subagents (API Architect, Security Specialist, Code Quality Reviewer, etc.) and productivity commands for software teams",
@@ -1660,7 +1661,6 @@
         "typescript",
         "contracts",
         "breaking-changes"
->>>>>>> 4ea13174
       ]
     }
   ]
